--- conflicted
+++ resolved
@@ -4,7 +4,6 @@
 The format is based on [Keep a Changelog](http://keepachangelog.com/en/1.0.0/)
 and this project adheres to [Semantic Versioning](http://semver.org/spec/v2.0.0.html).
 
-<<<<<<< HEAD
 ## [1.1.1.] - Unreleased
 ### Fixed
 - [astarte_data_updater_plant] Don't crash when retrieving the interface version
@@ -22,6 +21,8 @@
   (e.g. interface install) succeed.
 - [astarte_data_updater_plant] Don't crash when handling incoming `binaryblob` values
   (see https://github.com/astarte-platform/astarte_core/issues/95).
+- Forward-port changes from release-1.0 (correctly handle server-owned data,
+  bugfixes in AppEngine, Data Updater Plant and Pairing).
 
 ## [1.1.0] - 2023-06-20
 ### Fixed
@@ -53,10 +54,9 @@
 ### Fixed
 - [astarte_appengine_api] Return empty data instead of error when querying `properties` interfaces 
   which are not fully populated. Fix [531](astarte-platform#531).
-=======
+
 ## [1.0.6] - Unreleased
 - [astarte_appengine_api] Allow to send binaryblobarrays over server owned interfaces.
->>>>>>> 27c33c19
 
 ## [1.0.5] - 2023-09-26
 ### Fixed
