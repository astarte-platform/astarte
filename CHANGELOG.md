# Changelog
All notable changes to this project will be documented in this file.

The format is based on [Keep a Changelog](http://keepachangelog.com/en/1.0.0/)
and this project adheres to [Semantic Versioning](http://semver.org/spec/v2.0.0.html).

<<<<<<< HEAD
## [Unreleased]
### Changed
- Forward port changes from release 1.1.

## [1.1.0] - Unreleased
=======
## [1.1.0] - 2023-06-20
>>>>>>> e0fd4260
### Fixed
- [astarte_trigger_engine] Allow to decode events that do not contain the
  deprecated `version` field. 

## [1.1.0-rc.0] - 2023-06-09
### Changed
- Update Elixir to 1.14.5 and Erlang/OTP to 25.3.2.
- [astarte_data_updater_plant] Use the `internal` event type for Astarte
  internal messages. (e.g. device heartbeat).
### Fixed
- [astarte_realm_management_api] Provide detailed feedback when a trigger action
  is malformed. Fix [#748](https://github.com/astarte-platform/astarte/issues/748).
- [astarte_realm_management_api] Include the `policy` field when a trigger is returned.

## [1.1.0-alpha.0] - 2022-11-24
### Added
- [astarte_data_updater_plant] Add support for device introspection triggers.
- [astarte_realm_management] Add support for device introspection triggers.
- [astarte_realm_management_api] Add support for device introspection triggers.
- [astarte_realm_management] Add support for delivery policies for HTTP triggers.
- [astarte_realm_management_api] Add support for delivery policies for HTTP triggers.
- [astarte_data_updater_plant] Add a HTTP trigger routing mechanism based on
  trigger policies.
- [astarte_trigger_engine] Add a customizable HTTP trigger redelivery mechanism via
  trigger policies (see [#554](https://github.com/astarte-platform/astarte/issues/554)).

### Fixed
- [astarte_appengine_api] Return empty data instead of error when querying `properties` interfaces 
  which are not fully populated. Fix [531](astarte-platform#531).

## [1.0.5] - Unreleased
### Fixed
- [astarte_appengine_api] Correctly handle `binaryblob` and `datetime` in server-owned object
  aggregated interfaces.
- [astarte_appengine_api] Handle non-array values POSTed to an array endpoint gracefully instead of
  crashing with an Internal Server Error
- [astarte_appengine_api] Handle updates of objects with invalid keys gracefully instead of crashing
  with an Internal Server Error.

### Changed
- [doc] Update the documentation structure. Pages dealing with administrative tasks involving the
  Astarte Operator and Kubernetes are moved to the
  [astarte-kubernetes-operator](https://github.com/astarte-platform/astarte-kubernetes-operator)
  repository.

## [1.0.4] - 2022-10-25
### Changed
- [astarte_appengine_api] Check for device existence before accepting a watch request on
  Astarte rooms.
- [astarte_data_updater_plant] Check for device existence before installation or deletion
  of volatile triggers.

## [1.0.3] - 2022-07-04
### Fixed
- [astarte_appengine_api] Consider `allow_bigintegers` and `allow_safe_bigintegers` params
  when querying the root of individual datastream / properties interfaces.
  Fix [#630](https://github.com/astarte-platform/astarte/issues/630).
- [astarte_appengine_api] Correctly return 405 "Cannot write to device owned resource" when
  POSTing on device-owned interfaces. Fix [#264](https://github.com/astarte-platform/astarte/issues/264).
- [astarte_appengine_api] Correctly return 405 "Cannot write to read-only resource" when
  POSTing on incomplete paths of server-owned interfaces.
- [astarte_e2e] Fix ssl options handling so that the e2e client is aware of the CA.

### Changed
- [doc] Administrator Guide: bump cert-manager dependency to v1.7.0.
- [data_updater_plant] Increase the `declare_exchange` timeout to 60 sec.
- [data_updater_plant] Increase the `publish` timeout to 60 sec for the AMQPEventsProducer.
- [astarte_realm_management_api] Do not crash when receiving trigger errors.
  Fix [683](https://github.com/astarte-platform/astarte/issues/683).
- [astarte_e2e] Allow setting custom subjects for alerting emails.
- [astarte_e2e] Group in a single thread emails referencing the same failure_id.
- [astarte_appengine_api] Make property unset succeed independently of whether there exist a device
  session on the broker or not. Fix [#640](https://github.com/astarte-platform/astarte/issues/640).
- [astarte_data_updater_plant] Log the base64-encoded object when receiving an object
  with unexpected key.

## [1.0.2] - 2022-04-01
### Added
- [realm_management] Accept `retention` and `expiry` updates when updating the minor version of an
  interface.
- [astarte_realm_management_api] Allow synchronous requests for interface creation, update
  and deletion using the `async_operation` option. Default to async calls.
- [astarte_housekeeping_api] Allow synchronous requests for realm creation and deletion
  using the `async_operation` option. Default to async calls.

### Fixed
- [realm_management] Accept allowed mapping updates in object aggregated interfaces without
  crashing.
- [astarte_appengine_api] Handle server owned datetimearray values correctly.

### Changed
- [astarte_housekeeping] Allow to delete a realm only if all its devices are disconnected.
  Realm deletion can still only be enabled with an environment variable (defaults to disabled).
- Update CA store to 2022-03-21 version.

## [1.0.1] - 2021-12-17
### Added
- [data_updater_plant] Add handle_data duration metric.
- [doc] Add documentation for AstarteDefaultIngress.
- [doc] Add deprecation notice for AstarteVoyagerIngress.
- [doc] Add documentation for the handling of Astarte certificates.

### Changed
- [doc] Remove astartectl profiles from the possible deployment alternatives.

### Fixed
- [astarte_appengine_api] Correctly serialize events containing datetime and array values.
- [astarte_appengine_api] Do not fail when querying `datastream` interfaces data with `since`,
`to`, `sinceAfter` params if result is empty. Fix [#552](https://github.com/astarte-platform/astarte/issues/552).
- [astarte_appengine_api] Consider microseconds when using timestamps.
  Fix [#620](https://github.com/astarte-platform/astarte/issues/620).
- [astarte_appengine_api] Don't crash when removing an alias with non-existing tag.
  Fix [495](https://github.com/astarte-platform/astarte/issues/495).
- [astarte_trigger_engine] Correctly serialize events containing datetime and array values.
- [astarte_data_updater_plant] Don't crash when receiving `binaryblobarray` and `datetimearray`
  values.
- Update Cyanide BSON library, in order to fix crash when handling ill-formed BSON arrays.

## [1.0.0] - 2021-06-30
### Added
- Add support for volatile triggers on interfaces with object aggregation.

### Changed
- Document future removal of Astarte Operator's support for Cassandra.
- Log application version when starting.

### Fixed
- [astarte_appengine_api] Fix the support for `null` values in interfaces, the fix contained in
`1.0.0-rc.0` was incomplete.

## [1.0.0-rc.0] - 2021-05-10
### Added
- [astarte_appengine_api] Add `/v1/<realm>/version` endpoint, returning the API application version.
- [astarte_realm_management_api] Add `/v1/<realm>/version` endpoint, returning the API application
  version.
- [astarte_pairing_api] Add `/v1/<realm>/version` endpoint, returning the API application
  version.
- [astarte_housekeeping_api] Add `/v1/version` endpoint, returning the API application
  version.

### Changed
- [astarte_realm_management] Make `amqp_routing_key` mandatory in AMQP actions.
- Update documentation for backing up and restoring Astarte.
- Update documentation for Operator's uninstall procedure.

### Fixed
- [astarte_appengine_api] Don't crash when an interface contains `null` values, just show them as
  `null` in the resulting JSON.
- [astarte_realm_management] Fix log noise due to Cassandra warnings when checking health
  (see [#420](https://github.com/astarte-platform/astarte/issues/420)).

## [1.0.0-beta.2] - 2021-03-24
### Fixed
- [astarte_e2e] Fix alerting mechanism preventing "unknown" failures to be raised or linked.
- [astarte_appengine_api] Allow retrieving data from interfaces with parametric endpoint and object
  aggregation (see [#480](https://github.com/astarte-platform/astarte/issues/480)).
- [astarte_appengine_api] Encode binaryblob values with Base64 even if they are contained in an
  aggregate value.
- [astarte_trigger_engine] Encode binaryblob values with Base64 even if they are contained in an
  aggregate value.

### Changed
- [astarte_e2e] Client disconnections are responsible for triggering a mail alert.
- Run tests against RabbitMQ 3.8.14 and ScyllaDB 4.4-rc.4 / Cassandra 3.11.10.
- Update dependencies to latest available versions (see `mix.lock` files).
- Update Elixir to 1.11.4 and OTP to 23.2.
- Rename device `metadata` to `attributes`. *This requires a manual intervention on the database*,
  see the [Schema Changes](https://docs.astarte-platform.org/1.0/090-database.html#schema-changes)
  documentation for additional information.

## [1.0.0-beta.1] - 2021-02-16
### Fixed
- [astarte_appengine_api] Fix regression that made it impossible to use Astarte Channels.
- [astarte_appengine_api] Fix bug that prevented data publishing in object aggregated interfaces.
- [astarte_appengine_api] Fix regression that prevented properties to be set before the first
  connection of a device.
- [astarte_realm_management] Fix a bug that prevented AMQP triggers to be correctly installed.
- [astarte_data_updater_plant] Mark device as offline and send device_disconnected event when
  forcing a device disconnection.
- [astarte_data_updater_plant] Fix bug that blocked queues when trying to disconnect an already
  disconnected device.

### Added
- [astarte_housekeeping] Allow deleting a realm. The feature can be enabled with an environment
  variable (defaults to disabled).
- [astarte_data_updater_plant] Declare custom exchanges when an AMQP trigger is loaded.

### Changed
- [astarte_housekeeping_api] Remove format check on Cassandra datacenter name when a realm is
  created, the datacenter is just verified against the one present in the database.
- [housekeeping] Increase the delay between connection attempts to 1000 ms, for an overall number
  of 60 attempts.
- [data_updater_plant] Default the total queue count to 128, de facto exploiting multiqueue support.
- [data_updater_plant] Default the queue range end to 127.
- Update Phoenix to version 1.5.
- Rework metrics to reduce the clutter while monitoring astarte services.
- [realm_management] Allow updating doc, description and explicit_timestamp within mappings when
  bumping an interface minor.
- Remove postgresql dependency in `docker-compose`, make CFSSL stateless.
- Update Operator's documentation for install/upgrade/uninstall procedures.

## [1.0.0-alpha.1] - 2020-06-19
### Fixed
- Make sure devices are eventually marked as disconnected even if they disconnect while VerneMQ is
  temporarily down (see [#305](https://github.com/astarte-platform/astarte/issues/305)).

### Changed
- [appengine_api] Always return an object when GETting on object aggregated interfaces.
- Replace Conform and Distillery with Elixir native releases.
- Remove the `ASTARTE_` prefix from all env variables.
- [realm_management_api] Triggers http actions are now validated.
- [realm_management_api] It is now possible to omit the `device_id` in a `device_trigger`. This is
  equivalent to passing `*` as `device_id`. The old behaviour is still supported.

### Added
- [appengine_api] Add metadata to device
- [trigger_engine] Allow configuring preferred http method (such as `PUT` or `GET`)
  (see [#128](https://github.com/astarte-platform/astarte/issues/128)).
- [trigger_egnine] Add optional support to custom http headers, such as
  `Authorization: Bearer ...` (see [#129](https://github.com/astarte-platform/astarte/issues/129)).
- [data_updater_plant] Handle device hearbeat sent by VerneMQ plugin.
- [data_updater_plant] Deactivate Data Updaters when they don't receive messages for some time,
  freeing up resources.
- [appengine_api] Support SSL connections to RabbitMQ.
- [data_updater_plant] Support SSL connections to RabbitMQ.
- [trigger_engine] Support SSL connections to RabbitMQ.
- Default max certificate chain length to 10.
- AMQP trigger actions (publish to custom exchanges) as an alternative to http triggers actions.
- Ensure data pushed towards the device is correctly delivered when using QoS > 0.
- [realm_management_api] Allow installing device-specific and group-specific triggers. To do so,
  pass the `device_id` or `group_name` key inside the `simple_trigger`.
- [data_updater_plant] Add support for device-specific and group-specific triggers.
- Add support for device error triggers.

### Removed
- [appengine_api] Remove deprecated not versioned socket route.

## [0.11.5] - Unreleased
### Fixed
- [realm_management] Avoid deleting all interfaces sharing the same name by mistake, only the v0
  interface can be deleted.
- [data_updater_plant] Use a reasonable backoff time (at most around 5 minutes) when publishing
  to RabbitMQ.

## [0.11.4] - 2021-01-26
### Fixed
- Avoid creating an `housekeeping_public.pem` directory if `docker-compose up` doesn't find the
  housekeeping keypair.
- [trigger_engine] Correctly handle triggers on binaryblob interfaces, serializing value with base64
  like appengine does.
- [data_updater_plant] Consider `database_retention_ttl` when inserting data on device owned
  aggregate interfaces.
- [realm_management] Do not allow `value_change`, `value_change_applied` and `path_removed`
  triggers on datastreams.
- [realm_management] Do not allow `/*` as match path when using `value_change` and
  `value_change_applied`. (workaround to https://github.com/astarte-platform/astarte/issues/513).
- [trigger_engine] Update certifi to 2.5.3 (includes 2020-11-13 mkcert.org full CA bundle).

## [0.11.3] - 2020-09-24

## [0.11.2] - 2020-08-14
### Added
- [trigger_engine] Add `ignore_ssl_errors` key in trigger actions, allowing to ignore SSL actions
  when delivering an HTTP trigger action.
- [trigger_engine] Update certifi to 2.5.2
- Update Elixir to 1.8.2

### Changed
- [appengine_api] Remove `topic` from channel metrics.

## [0.11.1] - 2020-05-18
### Added
- [data_updater_plant] Add `DATA_UPDATER_PLANT_AMQP_DATA_QUEUE_TOTAL_COUNT` environment variable,
  this must be equal to the total number of queues in the Astarte instance.
- [trigger_engine] Add `TRIGGER_ENGINE_AMQP_PREFETCH_COUNT` environment variable to set the
  prefetech count of AMQPEventsConsumer, avoiding excessive memory usage.

### Fixed
- Wait for schema_version agreement before applying any schema change (such as creating tables or a
  new realm). (see [#312](https://github.com/astarte-platform/astarte/issues/312).
- [appengine_api] Fix the metric counting discarded channel events, it was not correctly increased.
- [data_update_plant] Validate UTF8 strings coming from the broker (i.e. interface and path) to
  avoid passing invalid strings to the database.
- [data_updater_plant] Fix a bug that was sometimes stalling a data updater queue process (see
  [#375](https://github.com/astarte-platform/astarte/issues/375).

## [0.11.0] - 2020-04-13
### Fixed
- [appengine_api] Handle server owned datetime values correctly
- [housekeeping] Fix a bug preventing the public key of newly created realms to be correctly
  inserted to the realm (see #294).
- [data_updater_plant] Fix a bug that was preventing volatile triggers (specifically, the ones
  targeting the `*` interface) to be loaded immediately.

## [0.11.0-rc.1] - 2020-03-26
### Fixed
- [data_updater_plant] Discard unexpected object aggregated values on individual interfaces.
- [trigger_engine] 500 was not included in the range of HTTP server errors, causing a crash.

## [0.11.0-rc.0] - 2020-02-26
### Added
- [pairing_api] Add health endpoint.
- [realm_management_api] Add health endpoint.
- [housekeeping] Add Prometheus instrumenters and exporters.
- [trigger_engine] Add health endpoint.
- [housekeeping] Add health endpoint.
- [realm_management] Add health endpoint.
- [pairing] Add health endpoint.
- [data_updater_plant] Add health endpoint.
- [data_updater_plant] Export specific metrics with telemetry.
- [trigger_engine] Export specific metrics with telemetry.
- [appengine_api] Export specific metrics with telemetry.

### Changed
- [realm_management] Correctly handle parametric endpoints regardless of the ordering, so that overlapping endpoints are always refused.
- [all] Make Elixir logger handle OTP requests: print stack traces only when needed.
- [appengine_api] Handle aggregated server owned interfaces.
- [appengine-api] Handle TTL for server owned interfaces.

## [0.11.0-beta.2] - 2020-01-24
### Added
- [pairing] Add Prometheus instrumenters and exporters.
- [realm_management] Add Prometheus instrumenters and exporters.
- [housekeeping_api] Add pretty_log.
- [trigger_engine] Add pretty_log.
- [pairing] Add pretty_log.
- [pairing_api] Add Prometheus instrumenters and exporters
- [realm_management_api] Add Prometheus instrumenters and exporters
- [housekeeping_api] Add Prometheus instrumenters and exporters
- Add standard interfaces for generic sensors.
- [trigger_engine] Add Prometheus instrumenters and exporters
- [pairing] Expose registration count and get_credentials count metrics.

### Changed
- [realm_management] Handle hyphens in `interface_name`. ([#96](https://github.com/astarte-platform/astarte/issues/96))
- [realm_management] Restrict the use of `*` as `interface_name` only to `incoming_data` data
  triggers.

### Fixed
- [data_updater_plant] Load `incoming_data` triggers targeting `any_interface`.
  ([#139](https://github.com/astarte-platform/astarte/issues/139))
- [housekeeping] Remove extra column in realm migration, preventing the correct upgrade to 0.11.
- [appengine_api] Fix crash that was happening when Channels received an event with an empty BSON as
  value (e.g. an IncomingDataEvent generated by an unset property).

## [0.11.0-beta.1] - 2019-12-26
### Added
- Add astarte_import tool, which allows users to import devices and data using XML files.
- [appegnine_api] Add new `/v1/socket` route for Astarte Channels. The `/socket` route is **deprecated** and will be
  removed in a future release.
- [appengine_api] Add groups support, allowing to group devices and access them inside a group hierarchy.
- [appengine_api] Add Prometheus metrics.
- [appengine_api] Show interface stats (exchanged messages and bytes) in device introspection.
- [appengine_api] Add previous_interfaces field to device details.
- [appengine_api] Allow installing group triggers in Astarte Channels.
- [data_updater_plant] Add support to multiple queues with consistent hashing
- [data_updater_plant] Save exchanged bytes and messages for all interfaces.
- [housekeeping] Add groups related columns and tables (schema has been changed).
- [housekeeping] Add interface stats related columns (schema has been changed).
- [housekeeping] Add database retention ttl and policy related columns (schema has been changed).
- Allow specifying initial introspection when registering a device.
- [realm_management] Trigger validation, checks that the interface is existing and performs validation on object aggregation triggers.

### Changed
- Use separate docker images with docker-compose
- Use Scylla instead of Cassandra with docker-compose
- Authorization regular expressions must not have delimiters: they are implicit.
- [appengine_api] Change logs format to logfmt.
- [data_updater_plant] Changed logs format to logfmt.
- [realm_management] Changed logs format to logfmt.
- [realm_management_api] Changed logs format to logfmt.
- [housekeeping] Change database driver, start using Xandra.
- [housekeeping_api] Move health check API from /v1/health to /health to be consistent with all Astarte components.

## [0.10.2] - 2019-12-09
### Added
- [appengine_api] Add timestamp field to channel events.
- Add device unregister API, allowing to reset the registration of a device.
- [trigger_engine] Trigger timestamp is now extracted from SimpleEvent and not generated.
  This means that all triggers generated from the same event will have the same timestamp.

### Fixed
- [appengine_api] Fix invalid dates handling, they should not cause an internal server error.
- [appengine_api] Gracefully handle existing aliases instead of returning an internal server error.
- [appengine_api] Fix querying object aggregated interface with explicit timestamp, use value_timestamp to avoid
an internal server error.
- [appengine_api] Device details now show false in the connected field for never connected devices (null was
  returned before)
- [appengine_api] Handle out-of-band RPC errors gracefully instead of crashing.
- [data_updater_plant] Do not accept invalid paths that have consecutive slashes.
- [data_updater_plant] Do not accept invalid paths in object aggregated interfaces.
- [data_updater_plant] Do not delete all congruent triggers when deleting a volatile trigger.
- [data_updater_plant] Load volatile device triggers as soon as they're installed.
- [realm_management_api] Handle trigger not found reply from RPC, return 404 instead of 500.

### Changed
- Use the timestamp sent by VerneMQ (or explicit timestamp if available) to populate SimpleEvent timestamp.
- [data_updater_plant] Update suggested RabbitMQ version to 3.7.15, older versions can be still used.

## [0.10.1] - 2019-10-02
### Added
- Support both SimpleStrategy and NetworkTopologyStrategy replications when creating a realm.
- Add sanity checks on the replication factor during realm creation.

### Fixed
- Auth was refusing any POST method, a workaround has been added, however this will not work with regex.
- Fix reversed order when sending binaryblobarray and datetimearray.
- [data_updater_plant] Fix a bug that was causing a crash-loop in some corner cases when a message was sent on an outdated interface.
- [data_updater_plant] Send consumer properties correctly when handling `emptyCache` control message.
- Use updated interface validation: object aggregated properties interfaces are not valid.
- Use updated interface validation: server owned object aggregated interfaces are not yet supported, hence not valid.
- [realm_management_api] Trying to create a trigger with an already taken name now fails gracefully with an error instead of crashing.
- [trigger_engine] Fix datetime type handling, now it is properly serialized.

## [0.10.0] - 2019-04-16

## [0.10.0-rc.0] - 2019-04-03
### Added
- [data_updater_plant] Add missing support to incoming object aggregated data with explicit_timestamp.

## [0.10.0-beta.3] - 2018-12-19
### Added
- [appengine_api] Binary blobs and date time values handling when PUTing and POSTing on a server owned interface.

### Fixed
- docker-compose: Ensure CFSSL persists the CA when no external CA is provided.
- [data_updater_plant] Correctly handle Bson.UTC and Bson.Bin incoming data.
- [data_updater_plant] Fix crash when an interface that has been previously removed from the device introspection expires from cache.
- [data_updater_plant] Undecodable BSON payloads handling (handle Bson.Decoder.Error struct).
- [data_updater_plant] Discard invalid introspection payloads instead of crashing the data updater process.
- [realm_management_api] Correctly serialize triggers on the special "*" interface and device.

## [0.10.0-beta.2] - 2018-10-19
### Added
- Automatically add begin and end delimiters to authorization regular expressions.
- [appengine_api] Value type and size validation.
- [appengine_api] Option to enable HTTP compression.
- [data_updater_plant] Allow to expire old data using Cassandra TTL.
- [data_updater_plant] Publish set properties list to `/control/consumer/properties`.

### Fixed
- [appengine_api] Path was added twice in authorization path, resulting in failures in authorization.
- [appengine_api] POST to a datastream endpoint doesn't crash anymore.
- [data_updater_plant] Validate all incoming values before performing any further computation on them, to avoid crash loops.
- [data_updater_plant] Fix a bug preventing data triggers to be correctly loaded
- [realm_management] Interface update, it was applying a broken update.
- [realm_management_api] Do not reply "Internal Server Error" when trying to delete a non existing interface.

### Changed
- [appengine_api] "data" key is used instead of "value" when PUT/POSTing a value to an interface.
- [appengine_api] APPENGINE_MAX_RESULTS_LIMIT env var was renamed to APPENGINE_API_MAX_RESULTS_LIMIT.

## [0.10.0-beta.1] - 2018-08-10
### Added
- First Astarte release.<|MERGE_RESOLUTION|>--- conflicted
+++ resolved
@@ -4,15 +4,11 @@
 The format is based on [Keep a Changelog](http://keepachangelog.com/en/1.0.0/)
 and this project adheres to [Semantic Versioning](http://semver.org/spec/v2.0.0.html).
 
-<<<<<<< HEAD
 ## [Unreleased]
 ### Changed
 - Forward port changes from release 1.1.
 
-## [1.1.0] - Unreleased
-=======
 ## [1.1.0] - 2023-06-20
->>>>>>> e0fd4260
 ### Fixed
 - [astarte_trigger_engine] Allow to decode events that do not contain the
   deprecated `version` field. 
