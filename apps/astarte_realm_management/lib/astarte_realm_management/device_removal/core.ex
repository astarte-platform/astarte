--- conflicted
+++ resolved
@@ -23,13 +23,9 @@
   This module contains all the functions needed by the `DeviceRemover` Task.
   """
   alias Astarte.Core.CQLUtils
-<<<<<<< HEAD
-  alias Astarte.RealmManagement.DeviceRemoval.Queries
-=======
->>>>>>> 55b8612d
   alias Astarte.Core.InterfaceDescriptor
   alias Astarte.DataAccess.Interface
-  alias Astarte.RealmManagement.Queries
+  alias Astarte.RealmManagement.DeviceRemoval.Queries
 
   @doc """
   Deletes individual datastreams for a device in a realm.
