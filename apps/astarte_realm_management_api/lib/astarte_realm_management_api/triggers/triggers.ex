#
# This file is part of Astarte.
#
# Copyright 2018 - 2025 SECO Mind Srl
#
# Licensed under the Apache License, Version 2.0 (the "License");
# you may not use this file except in compliance with the License.
# You may obtain a copy of the License at
#
#    http://www.apache.org/licenses/LICENSE-2.0
#
# Unless required by applicable law or agreed to in writing, software
# distributed under the License is distributed on an "AS IS" BASIS,
# WITHOUT WARRANTIES OR CONDITIONS OF ANY KIND, either express or implied.
# See the License for the specific language governing permissions and
# limitations under the License.
#

defmodule Astarte.RealmManagement.API.Triggers do
  @moduledoc """
  The Triggers context.
  """

  import Ecto.Query, warn: false

  alias Astarte.Core.Triggers.SimpleTriggerConfig
  alias Astarte.RealmManagement.API.Triggers.Action
  alias Astarte.RealmManagement.API.Triggers.Core
  alias Astarte.RealmManagement.API.Triggers.Trigger
  alias Ecto.Changeset
  alias Astarte.RealmManagement.API.Triggers.Queries

  require Logger

  @doc """
  Returns the list of triggers.
  """
  def list_triggers(realm_name) do
    with {:ok, triggers_list} <- Queries.get_triggers_list(realm_name) do
      triggers_list
    end
  end

  @doc """
  Gets a single trigger.

  Returns {:ok, %Trigger{}} or {:error, reason} if there's an error.

  ## Examples

      iex> get_trigger(123)
      {:ok, %Trigger{}}

      iex> get_trigger(45)
      {:error, :not_found}

  """
  def get_trigger(realm_name, trigger_name) do
<<<<<<< HEAD
    with {:ok, %{trigger: trigger, tagged_simple_triggers: tagged_simple_triggers}} <-
           Core.get_trigger(realm_name, trigger_name),
         {:ok, action_map} <- Jason.decode(trigger.action, keys: :atoms!) do
=======
    with {:ok,
          %{
            trigger_name: name,
            trigger_action: action,
            tagged_simple_triggers: tagged_simple_triggers,
            policy: policy
          }} <- RealmManagement.get_trigger(realm_name, trigger_name),
         {:ok, action_map} <- Jason.decode(action) do
>>>>>>> 3eacffea
      simple_triggers_configs =
        Enum.map(tagged_simple_triggers, &SimpleTriggerConfig.from_tagged_simple_trigger/1)

      action_struct =
        %Action{}
        |> Changeset.cast(action_map, [
          :http_url,
          :http_method,
          :http_static_headers,
          :template,
          :template_type,
          :http_post_url,
          :ignore_ssl_errors,
          :amqp_exchange,
          :amqp_routing_key,
          :amqp_static_headers,
          :amqp_message_expiration_ms,
          :amqp_message_priority,
          :amqp_message_persistent
        ])
        |> Changeset.apply_changes()

      {:ok,
       %Trigger{
         name: trigger.name,
         action: action_struct,
         simple_triggers: simple_triggers_configs,
         simple_triggers_uuids: trigger.simple_triggers_uuids,
         trigger_uuid: trigger.trigger_uuid,
         policy: trigger.policy
       }}
    end
  end

  @doc """
  Creates a trigger.

  ## Examples

      iex> create_trigger(%{field: value})
      {:ok, %Trigger{}}

      iex> create_trigger(%{field: bad_value})
      {:error, %Ecto.Changeset{}}

  """
  def create_trigger(realm_name, attrs \\ %{}) do
    changeset =
      %Trigger{}
      |> Trigger.changeset(attrs, realm_name: realm_name)

    with {:ok, trigger_params} <- Changeset.apply_action(changeset, :insert),
         {:ok, encoded_action} <- Jason.encode(trigger_params.action),
         tagged_simple_triggers =
           Enum.map(
             trigger_params.simple_triggers,
             &SimpleTriggerConfig.to_tagged_simple_trigger/1
           ),
         {:ok, core_trigger} <-
           Core.install_trigger(
             realm_name,
             trigger_params.name,
             trigger_params.policy,
             encoded_action,
             tagged_simple_triggers
           ) do
      trigger = %{
        trigger_params
        | trigger_uuid: core_trigger.trigger_uuid,
          simple_triggers_uuids: core_trigger.simple_triggers_uuids
      }

      {:ok, trigger}
    end
  end

  @doc """
  Deletes a Trigger.

  ## Examples

      iex> delete_trigger(trigger)
      {:ok, %Trigger{}}

      iex> delete_trigger(trigger)
      {:error, :cannot_delete_simple_trigger}

  """
  def delete_trigger(realm_name, %Trigger{} = trigger) do
    Logger.info("Deleting trigger.", trigger_name: trigger.name, tag: "delete_trigger_started")

    case Core.delete_trigger(realm_name, trigger) do
      :ok ->
        {:ok, trigger}

      {:error, :trigger_not_found} ->
        Logger.warning("Failed to delete trigger.",
          trigger_name: trigger.name,
          tag: "delete_trigger_fail"
        )

        {:error, :trigger_not_found}
    end
  end
end<|MERGE_RESOLUTION|>--- conflicted
+++ resolved
@@ -56,20 +56,9 @@
 
   """
   def get_trigger(realm_name, trigger_name) do
-<<<<<<< HEAD
     with {:ok, %{trigger: trigger, tagged_simple_triggers: tagged_simple_triggers}} <-
            Core.get_trigger(realm_name, trigger_name),
-         {:ok, action_map} <- Jason.decode(trigger.action, keys: :atoms!) do
-=======
-    with {:ok,
-          %{
-            trigger_name: name,
-            trigger_action: action,
-            tagged_simple_triggers: tagged_simple_triggers,
-            policy: policy
-          }} <- RealmManagement.get_trigger(realm_name, trigger_name),
-         {:ok, action_map} <- Jason.decode(action) do
->>>>>>> 3eacffea
+         {:ok, action_map} <- Jason.decode(trigger.action) do
       simple_triggers_configs =
         Enum.map(tagged_simple_triggers, &SimpleTriggerConfig.from_tagged_simple_trigger/1)
 
