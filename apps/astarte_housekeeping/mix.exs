#
# This file is part of Astarte.
#
# Copyright 2017-2021 Ispirata Srl
#
# Licensed under the Apache License, Version 2.0 (the "License");
# you may not use this file except in compliance with the License.
# You may obtain a copy of the License at
#
#    http://www.apache.org/licenses/LICENSE-2.0
#
# Unless required by applicable law or agreed to in writing, software
# distributed under the License is distributed on an "AS IS" BASIS,
# WITHOUT WARRANTIES OR CONDITIONS OF ANY KIND, either express or implied.
# See the License for the specific language governing permissions and
# limitations under the License.
#

defmodule Astarte.Housekeeping.Mixfile do
  use Mix.Project

  def project do
    [
      app: :astarte_housekeeping,
<<<<<<< HEAD
      version: "1.2.0-dev",
=======
      version: "1.1.0",
>>>>>>> e0fd4260
      build_path: "_build",
      config_path: "config/config.exs",
      deps_path: "deps",
      lockfile: "mix.lock",
      elixir: "~> 1.14",
      elixirc_paths: elixirc_paths(Mix.env()),
      build_embedded: Mix.env() == :prod,
      start_permanent: Mix.env() == :prod,
      test_coverage: [tool: ExCoveralls],
      preferred_cli_env: [
        coveralls: :test,
        "coveralls.detail": :test,
        "coveralls.post": :test,
        "coveralls.html": :test
      ],
      dialyzer: [plt_core_path: dialyzer_cache_directory(Mix.env())],
      deps: deps() ++ astarte_required_modules(System.get_env("ASTARTE_IN_UMBRELLA"))
    ]
  end

  def application do
    [
      extra_applications: [:lager, :logger],
      mod: {Astarte.Housekeeping, []}
    ]
  end

  defp elixirc_paths(:test), do: ["test/support", "lib"]
  defp elixirc_paths(_), do: ["lib"]

  defp dialyzer_cache_directory(:ci) do
    "dialyzer_cache"
  end

  defp dialyzer_cache_directory(_) do
    nil
  end

  defp astarte_required_modules("true") do
    [
      {:astarte_core, in_umbrella: true},
      {:astarte_data_access, in_umbrella: true},
      {:astarte_rpc, in_umbrella: true}
    ]
  end

  defp astarte_required_modules(_) do
    [
      {:astarte_core, "~> 1.1"},
      {:astarte_data_access, "~> 1.1"},
      {:astarte_rpc, "~> 1.1"}
    ]
  end

  defp deps do
    [
      {:xandra, "~> 0.13"},
      {:excoveralls, "~> 0.15", only: :test},
      {:dialyxir, "~> 1.0", only: [:dev, :ci], runtime: false},
      {:plug_cowboy, "~> 2.1"},
      {:skogsra, "~> 2.2"},
      {:pretty_log, "~> 0.1"},
      {:telemetry_metrics_prometheus_core, "~> 0.4"},
      {:telemetry_metrics, "~> 0.4"},
      {:telemetry_poller, "~> 0.4"},
      {:observer_cli, "~> 1.5"},
      # Workaround for Elixir 1.15 / ssl_verify_fun issue
      # See also: https://github.com/deadtrickster/ssl_verify_fun.erl/pull/27
      {:ssl_verify_fun, "~> 1.1.0", manager: :rebar3, override: true}
    ]
  end
end<|MERGE_RESOLUTION|>--- conflicted
+++ resolved
@@ -22,11 +22,7 @@
   def project do
     [
       app: :astarte_housekeeping,
-<<<<<<< HEAD
       version: "1.2.0-dev",
-=======
-      version: "1.1.0",
->>>>>>> e0fd4260
       build_path: "_build",
       config_path: "config/config.exs",
       deps_path: "deps",
