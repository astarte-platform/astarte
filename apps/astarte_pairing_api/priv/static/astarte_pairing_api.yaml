--- conflicted
+++ resolved
@@ -11,11 +11,7 @@
           standard Astarte installation, it is most likely `https://<your host>/pairing`.
 info:
   description: 'Control device registration, authentication an authorization'
-<<<<<<< HEAD
   version: 1.0.0-dev
-=======
-  version: 0.11.0
->>>>>>> 884ae19d
   title: Astarte Pairing API
   contact:
     email: info@ispirata.com
