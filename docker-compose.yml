version: '2.3'
services:
  astarte-housekeeping:
    image: astarte/astarte_housekeeping:1.0.0-rc.0
    build:
      context: apps/astarte_housekeeping
    env_file:
     - ./compose.env
    ports:
      - "4008:4000"
    restart: on-failure
    depends_on:
      - "rabbitmq"
      - "scylla"

  astarte-housekeeping-api:
    image: astarte/astarte_housekeeping_api:1.0.0-rc.0
    build:
      context: apps/astarte_housekeeping_api
    env_file:
     - ./compose.env
    environment:
      HOUSEKEEPING_API_JWT_PUBLIC_KEY_PATH: "/keys/housekeeping_public.pem"
    ports:
      - "4001:4001"
    volumes:
      - type: bind
        source: ./compose/astarte-keys/housekeeping_public.pem
        target: /keys/housekeeping_public.pem
    restart: on-failure
    depends_on:
      - "rabbitmq"

  astarte-realm-management:
    image: astarte/astarte_realm_management:1.0.0-rc.0
    build:
      context: apps/astarte_realm_management
    env_file:
     - ./compose.env
    ports:
      - "4006:4000"
    restart: on-failure
    depends_on:
      - "rabbitmq"
      - "scylla"

  astarte-realm-management-api:
    image: astarte/astarte_realm_management_api:1.0.0-rc.0
    build:
      context: apps/astarte_realm_management_api
    env_file:
     - ./compose.env
    ports:
      - "4000:4000"
    restart: on-failure
    depends_on:
      - "rabbitmq"

  astarte-pairing:
    image: astarte/astarte_pairing:1.0.0-rc.0
    build:
      context: apps/astarte_pairing
    env_file:
     - ./compose.env
    ports:
        - "4005:4000"
    environment:
      PAIRING_CFSSL_URL: "http://cfssl:8080"
    restart: on-failure
    depends_on:
      - "rabbitmq"
      - "scylla"

  astarte-pairing-api:
    image: astarte/astarte_pairing_api:1.0.0-rc.0
    build:
      context: apps/astarte_pairing_api
    env_file:
     - ./compose.env
    ports:
      - "4003:4003"
    restart: on-failure
    depends_on:
      - "rabbitmq"

  astarte-appengine-api:
    image: astarte/astarte_appengine_api:1.0.0-rc.0
    build:
      context: apps/astarte_appengine_api
    env_file:
     - ./compose.env
    environment:
      APPENGINE_API_MQTT_HOST: "vernemq"
      APPENGINE_API_MQTT_USERNAME: "appengine"
      APPENGINE_API_MQTT_PASSWORD: "appengine"
      APPENGINE_API_ROOMS_AMQP_CLIENT_HOST: "rabbitmq"
    ports:
      - "4002:4002"
    restart: on-failure
    depends_on:
      - "rabbitmq"
      - "scylla"

  astarte-data-updater-plant:
    image: astarte/astarte_data_updater_plant:1.0.0-rc.0
    build:
      context: apps/astarte_data_updater_plant
    env_file:
     - ./compose.env
    ports:
      - "4004:4000"
    environment:
      DATA_UPDATER_PLANT_AMQP_CONSUMER_HOST: "rabbitmq"
      DATA_UPDATER_PLANT_AMQP_PRODUCER_HOST: "rabbitmq"
      DATA_UPDATER_PLANT_AMQP_PRODUCER_PORT: "5672"
      DATA_UPDATER_PLANT_AMQP_PRODUCER_USERNAME: "guest"
      DATA_UPDATER_PLANT_AMQP_PRODUCER_PASSWORD: "guest"
      DATA_UPDATER_PLANT_AMQP_PRODUCER_VIRTUAL_HOST: "/"
    restart: on-failure
    depends_on:
      - "rabbitmq"
      - "scylla"

  astarte-trigger-engine:
    image: astarte/astarte_trigger_engine:1.0.0-rc.0
    build:
      context: apps/astarte_trigger_engine
    env_file:
     - ./compose.env
    ports:
      - "4007:4000"
    environment:
      TRIGGER_ENGINE_AMQP_CONSUMER_HOST: "rabbitmq"
    restart: on-failure
    depends_on:
      - "rabbitmq"
      - "scylla"

  astarte-dashboard:
    image: astarte/astarte-dashboard:1.0.0-rc.0
    ports:
      - "4040:80"
    volumes:
      - ./compose/astarte-dashboard/config.json:/usr/share/nginx/html/user-config/config.json
    depends_on:
      - "astarte-realm-management-api"
      - "astarte-appengine-api"

  astarte-grafana:
    image: astarte/grafana:1.0.0-rc.0
    ports:
      - "3000:3000"
    depends_on:
      - "astarte-appengine-api"

  # RabbitMQ
  rabbitmq:
    image: rabbitmq:3.8
    restart: on-failure
    volumes:
      - rabbitmq-data:/var/lib/rabbitmq

  # CFSSL
  cfssl:
<<<<<<< HEAD
    image: astarte/cfssl
=======
    image: astarte/cfssl:1.4.1-astarte.0
    depends_on:
      - "postgresql"
>>>>>>> 49d03319
    volumes:
      - ./compose/cfssl-config:/config
      - cfssl-data:/data
    command: cfssl serve -address=0.0.0.0 -ca=/data/ca.pem -ca-key=/data/ca-key.pem -port=8080 -config=/etc/cfssl/ca_root_config.json
    # Restart if we fail
    restart: on-failure

  # Scylla
  scylla:
    image: scylladb/scylla:4.1.rc2
    volumes:
      - scylla-data:/var/lib/scylla

  # VerneMQ
  vernemq:
    image: astarte/vernemq:1.0.0-rc.0
    env_file:
     - ./compose.env
    environment:
      DOCKER_VERNEMQ_LISTENER__SSL__DEFAULT__CAFILE: "/opt/vernemq/etc/ca.pem"
      DOCKER_VERNEMQ_LISTENER__SSL__DEFAULT__CERTFILE: "/opt/vernemq/etc/cert.pem"
      DOCKER_VERNEMQ_LISTENER__SSL__DEFAULT__KEYFILE: "/opt/vernemq/etc/privkey.pem"
      DOCKER_VERNEMQ_ASTARTE_VMQ_PLUGIN__AMQP__USERNAME: "guest"
      DOCKER_VERNEMQ_ASTARTE_VMQ_PLUGIN__AMQP__PASSWORD: "guest"
      DOCKER_VERNEMQ_ASTARTE_VMQ_PLUGIN__AMQP__HOST: "rabbitmq"
      DOCKER_VERNEMQ_USER_appengine: "appengine"
      CFSSL_URL: "http://cfssl:8080"
    ports:
      # 1883 is used internally and isn't exposed
      # Used with HAProxy only
      - "1885:1885"
      # Used with SSL Listener only
      - "8883:8883"
      # You can comment this out if you don't need Let's Encrypt
      - "80:80"
      # HTTP Listener for health check
      - "8888:8888"
    volumes:
      - vernemq-data:/opt/vernemq/data
      - ./compose/vernemq-certs:/etc/ssl/vernemq-certs
    depends_on:
      - "cfssl"
      - "rabbitmq"
    # Ensure we wait for rabbit and cfssl
    command: wait-for rabbitmq:5672 -t 90 -- wait-for cfssl:8080 -t 90 -- /opt/vernemq/bin/vernemq.sh
    # Restart if we fail
    restart: on-failure
volumes:
  rabbitmq-data:
  scylla-data:
  vernemq-data:
  cfssl-data:<|MERGE_RESOLUTION|>--- conflicted
+++ resolved
@@ -162,13 +162,7 @@
 
   # CFSSL
   cfssl:
-<<<<<<< HEAD
-    image: astarte/cfssl
-=======
-    image: astarte/cfssl:1.4.1-astarte.0
-    depends_on:
-      - "postgresql"
->>>>>>> 49d03319
+    image: astarte/cfssl:1.5.0-astarte.1
     volumes:
       - ./compose/cfssl-config:/config
       - cfssl-data:/data
