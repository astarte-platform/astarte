--- conflicted
+++ resolved
@@ -62,14 +62,8 @@
 To get our Astarte instance running as fast as possible, we will install Astarte's standalone distribution. It includes a tunable Docker Compose which brings up Astarte and every companion service needed for it to work. To do so, simply clone Astarte's main repository and use its scripts to bring it up:
 
 ```sh
-<<<<<<< HEAD
 $ git clone https://github.com/astarte-platform/astarte.git && cd astarte
 $ docker run -v $(pwd)/compose:/compose astarte/docker-compose-initializer:1.0.0
-=======
-$ git clone https://github.com/astarte-platform/astarte.git -b v1.0.4 && cd astarte
-$ docker run -v $(pwd)/compose:/compose astarte/docker-compose-initializer:1.0.4
-$ docker-compose pull
->>>>>>> 199d67c7
 $ docker-compose up -d
 ```
 
@@ -182,30 +176,18 @@
 Astarte's `stream-qt5-test` can be pulled from Docker Hub with:
 
 ```sh
-<<<<<<< HEAD
 $ docker pull astarte/astarte-stream-qt5-test:snapshot
-=======
-$ docker pull astarte/astarte-stream-qt5-test:1.0.4
->>>>>>> 199d67c7
 ```
 
 Its most basic invocation (from your `astarte` repository tree) is:
 
 ```sh
-<<<<<<< HEAD
 $ docker run --net="host" -e "DEVICE_ID=$(astartectl utils device-id generate-random)" -e "PAIRING_HOST=http://localhost:4003" -e "REALM=test" -e "AGENT_KEY=$(astartectl utils gen-jwt pairing -k test_private.pem)" -e "IGNORE_SSL_ERRORS=true" astarte/astarte-stream-qt5-test:snapshot
-=======
-$ docker run --net="host" -e "DEVICE_ID=$(astartectl utils device-id generate-random)" -e "PAIRING_URL=http://localhost:4003" -e "REALM=test" -e "PAIRING_JWT=$(astartectl utils gen-jwt pairing -k test_private.pem)" -e "IGNORE_SSL_ERRORS=true" astarte/astarte-stream-qt5-test:1.0.4
->>>>>>> 199d67c7
 ```
 
 This will generate a random datastream from a brand new, random Device ID. You can tweak those parameters to whatever suits you better by having a look at the Dockerfile. You can spawn any number of instances you like, or you can have the same Device ID send longer streams of data by saving the container's persistency through a Docker Volume. If you wish to do so, simply add `-v /persistency:<your persistency path>` to your `docker run` invocation.
 
-<<<<<<< HEAD
 Refer to `stream-qt5-test` [README](https://github.com/astarte-platform/stream-qt5-test/blob/master/README.md) for more details on which variables can be passed to the container.
-=======
-Refer to `stream-qt5-test` [README](https://github.com/astarte-platform/stream-qt5-test/blob/v1.0.4/README.md) for more details on which variables can be passed to the container.
->>>>>>> 199d67c7
 
 Also, please note that the `--net="host"` parameter is required to make `localhost` work. If this is not desirable, you can change `PAIRING_HOST` to an host reachable from within the container network. Obviously, that parameter isn't required if you're running the container on a different machine and `PAIRING_HOST` is pointing to a different URL.
 
