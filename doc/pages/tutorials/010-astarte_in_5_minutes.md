# Astarte in 5 minutes

This tutorial will guide you through bringing up your Astarte instance, creating a realm and streaming your first data from a device simulator (or a real device) before your cup of tea is ready.

## Before you begin

First of all, please keep in mind that **this setup is not meant to be used in production**: by default, no persistence is involved, the installation does not have any recovery mechanism, and you will have to restart services manually in case something goes awry. This guide is great if you want to take Astarte for a spin, or if you want to use an isolated instance for development.

You will need a machine with at least 4GB of RAM, a recent 64-bit operating system with [Docker](https://www.docker.com/), [Docker Compose](https://docs.docker.com/compose/install/) and [astartectl](https://github.com/astarte-platform/astartectl) installed. If you don't have `astartectl` installed on your machine yet, you should install it by following the instructions in [astartectl's README](https://github.com/astarte-platform/astartectl#installation)

Also, on the machine(s) or device(s) you will use as a client, you will need either Docker, or a [Qt5](https://www.qt.io/) installation with development components if you wish to build and run components locally.

## Checking prerequistes

Docker version >= 19 is recommended:

```sh
$ docker -v
Docker version 19.03.8
```

Docker compose version >= 1.17 is recommended:

```sh
$ docker-compose -v
docker compose version 1.17.1, build unknown
```

astartectl 0.11.x is recommended:

```sh
$ astartectl version
astartectl 0.11.0
```

This procedure has been tested on several systems, and is validated and maintained against
Ubuntu 18.04 and macOS 10.15 Catalina, but any other modern operating system should work.

## Install Astarte

To get our Astarte instance running as fast as possible, we will install Astarte's standalone distribution. It includes a tunable Docker Compose which brings up Astarte and every companion service needed for it to work. To do so, simply clone Astarte's main repository and use its scripts to bring it up:

```sh
<<<<<<< HEAD
$ git clone https://github.com/astarte-platform/astarte.git && cd astarte
=======
$ git clone https://github.com/astarte-platform/astarte.git -b v0.11.0 && cd astarte
>>>>>>> 884ae19d
$ docker run -v $(pwd)/compose:/compose astarte/docker-compose-initializer
$ docker-compose up -d
```

`docker-compose-initializer` will generate a root CA for devices, a key pair for Housekeeping, and a self-signed certificate for the broker (note: this is a *really* bad idea in production). You can tune the compose file further to use legitimate certificates and custom keys, but this is out of the scope of this tutorial.

Compose might take some time to bring everything up, but usually within a minute from the containers creation Astarte will be ready. Compose will forward the following ports to your machine:

* `4000`: Realm Management API
* `4001`: Housekeeping API
* `4002`: AppEngine API
* `4003`: Pairing API
* `8883`: MQTTS
* `1885`: MQTT with Proxy Protocol for SSL termination (won't be used)
* `80`: Let's Encrypt verification (won't be used)

This example won't use Let's Encrypt with VerneMQ - in case binding to port 80 is a problem to you, you can comment it out in `docker-compose.yml` without affecting any functionality.

To check everything went fine, use `docker ps` to verify relevant containers are up: Astarte itself, VerneMQ, PostgreSQL (used by CFSSL), CFSSL, RabbitMQ and ScyllaDB should be now running on your system. If any of them isn't up and running, `docker ps -a` should show it stopped or failed. In those cases, it is advised to issue `docker-compose up -d` again to fix potential temporary failures.

## Create a Realm

Now that we have our instance up and running, we can start setting up a Realm for our device. We'll call our Realm `test`. Given we have no SSO or Authentication mechanism set up, we're just going to generate a public key to sign our JWTs with. You can create one with `astartectl`:

```sh
$ astartectl utils gen-keypair test
```

Also, we will need a JWT token to authenticate against Housekeeping. `generate-compose-files.sh` created a keypair automatically, which is in `compose/astarte-keys/housekeeping_{private,public}.pem`. To perform all of our Astarte interactions, we will use `astartectl`.

Use `astartectl` to create a new Realm:

```sh
$ astartectl housekeeping realms create test --housekeeping-url http://localhost:4001/ -p test_public.pem -k compose/astarte-keys/housekeeping_private.pem
```

This creates a `test` realm, which should be ready to be used almost immediately. To ensure your realm is available and ready, check if it exists in Astarte by issuing:

```sh
$ astartectl housekeeping realms ls --housekeeping-url http://localhost:4001/ -k compose/astarte-keys/housekeeping_private.pem
```

## Install an interface

We will use [Astarte's Qt5 Stream Generator](https://github.com/astarte-platform/stream-qt5-test) to feed data into Astarte. However before starting, we will have to install `org.astarte-platform.genericsensors.Values` interface into our new realm. To do that, we can use `astartectl` again:

```sh
$ astartectl realm-management interfaces install standard-interfaces/org.astarte-platform.genericsensors.Values.json --realm-management-url http://localhost:4000/ -r test -k test_private.pem
```

Now `org.astarte-platform.genericsensors.Values` should show up among our available interfaces:

```sh
$ astartectl realm-management interfaces ls --realm-management-url http://localhost:4000/ -r test -k test_private.pem
```

Our Astarte instance is now ready for our devices.

## Install a trigger

We will also test Astarte's push capabilities with a trigger. This will send a POST to a URL of our choice every time the value generated by `stream_test` is above 0.6.

Due to how triggers work, it is fundamental to install the trigger before a device connects. Doing otherwise will cause the trigger to kick in at a later time, and as such no events will be streamed for a while.

Replace `http://example.com` with your target URL in the command below, you can use a Postbin service like [Mailgun Postbin](http://bin.mailgun.net) to generate a URL and see the POST requests. The resulting trigger would be:

```json
{
  "name": "my_trigger",
  "action": {
    "http_post_url": "$TRIGGER_TARGET_URL"
  },
  "simple_triggers": [
    {
      "type": "data_trigger",
      "on": "incoming_data",
      "interface_name": "org.astarte-platform.genericsensors.Values",
      "interface_major": 0,
      "match_path": "/streamTest/value",
      "value_match_operator": ">",
      "known_value": 0.6
    }
  ]
}
```

Replace `$TRIGGER_TARGET_URL` with the URL your Trigger will target. Assuming you saved this as `my_trigger.json`, you can now install it through `astartectl`:

```sh
$ astartectl realm-management triggers install my_trigger.json --realm-management-url http://localhost:4000/ -r test -k test_private.pem
```

You can now check that your trigger is correctly installed:

```sh
$ astartectl realm-management triggers ls --realm-management-url http://localhost:4000/ -r test -k test_private.pem
```

## Stream data

If you already have an Astarte compliant device, you can configure it and connect it straight away, and it will just work with your new installation - provided you skip SSL checks on the broker's certificate. If you don't, you can use Astarte's `stream-qt5-test` to emulate an Astarte device and generate a `datastream`. You can do this either on the same machine where you are running Astarte, or from another machine or device on the same network.

Depending on what your client supports, you can either compile `stream-qt5-test` (this will take some more time), or you can use a ready to use Docker container to launch it. Docker is the easiest and painless way, but this guide will cover both methods.

### Using a container for stream-qt5-test

Astarte's `stream-qt5-test` can be pulled from Docker Hub with:

```sh
<<<<<<< HEAD
$ docker pull astarte/astarte-stream-qt5-test:snapshot
=======
$ docker pull astarte/astarte-stream-qt5-test:0.11.0
>>>>>>> 884ae19d
```

Its most basic invocation (from your `astarte` repository tree) is:

```sh
<<<<<<< HEAD
$ docker run --net="host" -e "DEVICE_ID=$(astartectl utils device-id generate-random)" -e "PAIRING_HOST=http://localhost:4003" -e "REALM=test" -e "AGENT_KEY=$(astartectl utils gen-jwt pairing -k test_private.pem)" -e "IGNORE_SSL_ERRORS=true" astarte/astarte-stream-qt5-test:snapshot
=======
$ docker run --net="host" -e "DEVICE_ID=$(astartectl utils device-id generate-random)" -e "PAIRING_HOST=http://localhost:4003" -e "REALM=test" -e "AGENT_KEY=$(astartectl utils gen-jwt pairing -k test_private.pem)" -e "IGNORE_SSL_ERRORS=true" astarte/astarte-stream-qt5-test:0.11.0
>>>>>>> 884ae19d
```

This will generate a random datastream from a brand new, random Device ID. You can tweak those parameters to whatever suits you better by having a look at the Dockerfile. You can spawn any number of instances you like, or you can have the same Device ID send longer streams of data by saving the container's persistency through a Docker Volume. If you wish to do so, simply add `-v /persistency:<your persistency path>` to your `docker run` invocation.

Refer to `stream-qt5-test` [README](https://github.com/astarte-platform/stream-qt5-test/blob/v0.11.0/README.md) for more details on which variables can be passed to the container.

Also, please note that the `--net="host"` parameter is required to make `localhost` work. If this is not desirable, you can change `PAIRING_HOST` to an host reachable from within the container network. Obviously, that parameter isn't required if you're running the container on a different machine and `PAIRING_HOST` is pointing to a different URL.

## Building stream-qt5-test from source

If your target platform does not support running containers, you can build `stream-qt5-test` from source. To do so, you will have to compile both Astarte Qt5 SDK and Astarte Qt5 Stream Test. Their main dependencies are `cmake`, `qtbase`, `mosquitto` and `openssl`. If you're on a Debian derivative, you can install them all with:

```sh
# apt-get install qt5-default qtbase5-dev libqt5sql5-sqlite libssl-dev libmosquittopp-dev cmake git build-essential
```

Once your dependencies are installed, compile your components:

```sh
<<<<<<< HEAD
$ git clone https://github.com/astarte-platform/astarte-device-sdk-qt5.git
=======
$ git clone https://github.com/astarte-platform/astarte-device-sdk-qt5.git -b v0.11.0
>>>>>>> 884ae19d
$ cd astarte-device-sdk-qt5
$ mkdir build
$ cd build
$ cmake -DCMAKE_INSTALL_PREFIX=/usr ..
$ make
$ make install
$ cd -
<<<<<<< HEAD
$ git clone https://github.com/astarte-platform/stream-qt5-test.git
=======
$ git clone https://github.com/astarte-platform/stream-qt5-test.git -b v0.11.0
>>>>>>> 884ae19d
$ cd stream-qt5-test
$ qmake .
$ make
```

You can now run `stream-qt5-test` from your last build directory. Refer to its [README](https://github.com/astarte-platform/stream-qt5-test/blob/v0.11.0/README.md) (or to its sources) to learn about how to use it and which options are available.

## Grab your tea

Congratulations! Your devices or fake devices are now communicating with Astarte, and your tea should be ready by now. You can check if everything is working out by invoking AppEngine APIs to get some values. In case you are using `stream-qt5-test`, you can get the last sent value with `astartectl`:

```sh
$ astartectl appengine devices get-samples <your device id> org.astarte-platform.genericsensors.Values /streamTest/value --count 1 --appengine-url http://localhost:4002 -r test -k test_private.pem
```

If you get a meaningful value, congratulations - you have a working Astarte installation with your first `datastream` coming in!

Moreover, Astarte's Docker Compose also installs [Astarte Dashboard](https://github.com/astarte-platform/astarte-dashboard), from which you can manage your Realms and install Triggers, Interfaces and more from a Web UI. It is accessible by default at `http://localhost:4040/` - remember that if you are not exposing Astarte from `localhost`, you have to change Realm Management API's URL in Dashboard's configuration file, to be found in `compose/astarte-dashboard/config.json` in Astarte's repository. You can generate a token for Astarte Dashboard, as usual, through `astartectl utils gen-jwt realm-management -k test_private.pem`. Grant a longer expiration by using the `-e` parameter to avoid being logged out too quickly.

From here on, you can use all of Astarte's APIs and features from your own installation. You can add devices, experiment with interfaces, or develop your own applications on top of Astarte's triggers or AppEngine's APIs. And have a lot of fun!

## Cleaning up

When you're done with your tests and developments, you can use `docker-compose` again to tear down your Astarte instance simply by issuing:

```sh
$ docker-compose down
```

Unless you add the `-v ` option, persistencies will be kept and next time you will `docker-compose up` the cluster will come back in the very same state you left it last time. `docker-compose down -v` is extremely useful during development, especially if you want a clean slate for testing your applications or your routines every time.

## Final notes

Running Astarte through `docker-compose` is the fastest way for going from zero to hero. However, **please keep in mind this setup is unlikely to hold for long in production, and is by design broken for large installations**. We can't stop you from running such a thing in production, but do so as long as you know you voided your warranty by doing so.

This method is great for development and for trying out the system. If you wish to deploy Astarte in a more robust environment, have a look at [Astarte Enterprise](https://astarte.cloud/) or, if you want to go the DIY way, make sure that **at least** every service which requires persistency has reliable storage and adequate redundancy beneath it.<|MERGE_RESOLUTION|>--- conflicted
+++ resolved
@@ -41,11 +41,7 @@
 To get our Astarte instance running as fast as possible, we will install Astarte's standalone distribution. It includes a tunable Docker Compose which brings up Astarte and every companion service needed for it to work. To do so, simply clone Astarte's main repository and use its scripts to bring it up:
 
 ```sh
-<<<<<<< HEAD
 $ git clone https://github.com/astarte-platform/astarte.git && cd astarte
-=======
-$ git clone https://github.com/astarte-platform/astarte.git -b v0.11.0 && cd astarte
->>>>>>> 884ae19d
 $ docker run -v $(pwd)/compose:/compose astarte/docker-compose-initializer
 $ docker-compose up -d
 ```
@@ -155,21 +151,13 @@
 Astarte's `stream-qt5-test` can be pulled from Docker Hub with:
 
 ```sh
-<<<<<<< HEAD
 $ docker pull astarte/astarte-stream-qt5-test:snapshot
-=======
-$ docker pull astarte/astarte-stream-qt5-test:0.11.0
->>>>>>> 884ae19d
 ```
 
 Its most basic invocation (from your `astarte` repository tree) is:
 
 ```sh
-<<<<<<< HEAD
 $ docker run --net="host" -e "DEVICE_ID=$(astartectl utils device-id generate-random)" -e "PAIRING_HOST=http://localhost:4003" -e "REALM=test" -e "AGENT_KEY=$(astartectl utils gen-jwt pairing -k test_private.pem)" -e "IGNORE_SSL_ERRORS=true" astarte/astarte-stream-qt5-test:snapshot
-=======
-$ docker run --net="host" -e "DEVICE_ID=$(astartectl utils device-id generate-random)" -e "PAIRING_HOST=http://localhost:4003" -e "REALM=test" -e "AGENT_KEY=$(astartectl utils gen-jwt pairing -k test_private.pem)" -e "IGNORE_SSL_ERRORS=true" astarte/astarte-stream-qt5-test:0.11.0
->>>>>>> 884ae19d
 ```
 
 This will generate a random datastream from a brand new, random Device ID. You can tweak those parameters to whatever suits you better by having a look at the Dockerfile. You can spawn any number of instances you like, or you can have the same Device ID send longer streams of data by saving the container's persistency through a Docker Volume. If you wish to do so, simply add `-v /persistency:<your persistency path>` to your `docker run` invocation.
@@ -189,11 +177,7 @@
 Once your dependencies are installed, compile your components:
 
 ```sh
-<<<<<<< HEAD
 $ git clone https://github.com/astarte-platform/astarte-device-sdk-qt5.git
-=======
-$ git clone https://github.com/astarte-platform/astarte-device-sdk-qt5.git -b v0.11.0
->>>>>>> 884ae19d
 $ cd astarte-device-sdk-qt5
 $ mkdir build
 $ cd build
@@ -201,11 +185,7 @@
 $ make
 $ make install
 $ cd -
-<<<<<<< HEAD
 $ git clone https://github.com/astarte-platform/stream-qt5-test.git
-=======
-$ git clone https://github.com/astarte-platform/stream-qt5-test.git -b v0.11.0
->>>>>>> 884ae19d
 $ cd stream-qt5-test
 $ qmake .
 $ make
