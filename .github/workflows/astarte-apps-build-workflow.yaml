--- conflicted
+++ resolved
@@ -1,7 +1,6 @@
 name: Build and Test Astarte Apps
 
 on:
-<<<<<<< HEAD
   workflow_dispatch:
     inputs:
       app:
@@ -14,25 +13,6 @@
         type: string
         description: ""
         required: true
-=======
-  # Run when pushing to stable branches
-  push:
-    paths:
-    - 'apps/**'
-    - '.github/workflows/astarte-apps-build-workflow.yaml'
-    branches:
-    - 'master'
-    - 'release-*'
-  # Run on branch/tag creation
-  create:
-  # Run on pull requests matching apps
-  pull_request:
-    paths:
-    - 'apps/**'
-    - '.github/workflows/astarte-apps-build-workflow.yaml'
-  # Allow this workflow to be called  by others
-  workflow_call:
->>>>>>> d5ed3c0a
 
 env:
   elixir_version: "1.15"
@@ -117,13 +97,8 @@
     - uses: actions/checkout@v2
     - uses: actions/cache@v4
       with:
-<<<<<<< HEAD
         path: apps/${{ inputs.app }}/deps
         key: ${{ runner.os }}-apps-mix-${{ env.otp_version }}-${{ env.elixir_version }}-${{ inputs.app }}-${{ hashFiles(format('{0}{1}{2}{3}', github.workspace, '/apps/', inputs.app, '/mix.lock')) }}
-=======
-        path: apps/${{ matrix.app }}/deps
-        key: ${{ runner.os }}-apps-mix-${{ env.otp_version }}-${{ env.elixir_version }}-${{ matrix.app }}-${{ hashFiles(format('{0}{1}{2}{3}', github.workspace, '/apps/', matrix.app, '/mix.lock')) }}
->>>>>>> d5ed3c0a
         restore-keys: |
           ${{ runner.os }}-apps-mix-${{ env.otp_version }}-${{ env.elixir_version }}-${{ inputs.app }}-
     # Caching _build is causing tests to fail rather unexpectedly.
@@ -152,13 +127,8 @@
         ./rabbitmqadmin declare exchange name=astarte_events type=direct
         rm rabbitmqadmin
     - name: Compile
-<<<<<<< HEAD
       working-directory: ./apps/${{ inputs.app }}
       run: mix compile --warning-as-errors --force
-=======
-      working-directory: ./apps/${{ matrix.app }}
-      run: mix compile --warnings-as-errors --force
->>>>>>> d5ed3c0a
     - uses: actions/setup-node@v1
       with:
         node-version: '10.x'
@@ -173,7 +143,6 @@
         CFSSL_API_URL: http://localhost:${{ job.services.cfssl.ports[8080] }}
     - name: Upload Coverage Results to CodeCov
       # Don't upload more than once per component
-<<<<<<< HEAD
       if: |
           matrix.database == 'scylladb/scylla:5.2.2' &&
           ${{ github.repository }} == astarte-platform/astarte
@@ -183,14 +152,4 @@
         token: ${{ secrets.CODECOV_TOKEN }}
         verbose: true
         directory: ./apps/${{ inputs.app }}/coverage_results
-        flags: ${{ inputs.app }}
-=======
-      if: matrix.database == 'scylladb/scylla:5.2.2'
-      uses: codecov/codecov-action@v4
-      with:
-        fail_ci_if_error: true #default = false
-        token: ${{ secrets.CODECOV_TOKEN }}
-        verbose: true #default = false
-        working-directory: ./apps/${{ matrix.app }}
-        directory: ./coverage_results
->>>>>>> d5ed3c0a
+        flags: ${{ inputs.app }}